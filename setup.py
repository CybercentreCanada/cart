--- conflicted
+++ resolved
@@ -20,7 +20,6 @@
     author_email="assemblyline@cyber.gc.ca",
     license="MIT",
     classifiers=[
-<<<<<<< HEAD
         'Development Status :: 5 - Production/Stable',
         'Intended Audience :: Developers',
         'Topic :: Software Development :: Libraries',
@@ -32,17 +31,6 @@
         'Programming Language :: Python :: 3.9',
         'Programming Language :: Python :: 3.10',
         'Programming Language :: Python :: 3.11',
-=======
-        "Development Status :: 5 - Production/Stable",
-        "Intended Audience :: Developers",
-        "Topic :: Software Development :: Libraries",
-        "License :: OSI Approved :: MIT License",
-        "Programming Language :: Python :: 3",
-        "Programming Language :: Python :: 3.6",
-        "Programming Language :: Python :: 3.7",
-        "Programming Language :: Python :: 3.8",
-        "Programming Language :: Python :: 3.9",
->>>>>>> d7f9652e
     ],
     keywords="neutering format malware cart stix development gc canada cse-cst cse cst cccs cyber",
     packages=find_packages(exclude=["docs", "pipelines", "unittests"]),
